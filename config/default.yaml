--- conflicted
+++ resolved
@@ -16,13 +16,9 @@
 
 data:
   dir: /scratch2/heneka/21cmlightcones/pure_simulations/
-<<<<<<< HEAD
-  splits: {train: 0.7, val: 0.2, test: 0.1}
-=======
   splits:
     train: 0.75
     test: 0.15
->>>>>>> 754b4043
   sequential_splits: False
   on_gpu: False
   file_by_file: True
