run_name: ???
experiment: ???
train: True
evaluate: True
plot: True

proj_dir: /remote/gpu02/ore/skatr
use_gpu: True
<<<<<<< HEAD
num_cpus: 1
=======
num_cpus: 0
>>>>>>> e2509728
device: 0
submit: False
dry_run: False

adapt_res: False # TODO: Depracate

prev_exp_dir: null

data:
  dir: /scratch2/heneka/21cmlightcones/pure_simulations/
  splits:
    train: 0.75
    test: 0.15
  sequential_splits: False
  dtype: float32
  on_gpu: False
  file_by_file: True
  use_test_dir: False
  summarize: $frozen_backbone
  summary_batch_size: 32

training:
  epochs: 1
  lr: 1.e-3
  batch_size: 32
  test_batch_size: 200
  optimizer:
    name: AdamW
    kwargs: {weight_decay: 1.e-3}
  scheduler: {}
  dtype: float32
  augment: True
  augmentations:
    RotateAndReflect: {include_identity: True}
  augment_test: False
  gradient_norm: null
  validate_freq: 1
  patience: null
  save_best_epoch: True
  save_freq: null
  warm_start: null
  warm_start_epoch: null
  use_tensorboard: True
  
backbone: null
frozen_backbone: True
replace_backbone: False

defaults:
  - cluster: pbs
  - hydra
  - _self_<|MERGE_RESOLUTION|>--- conflicted
+++ resolved
@@ -6,11 +6,7 @@
 
 proj_dir: /remote/gpu02/ore/skatr
 use_gpu: True
-<<<<<<< HEAD
-num_cpus: 1
-=======
 num_cpus: 0
->>>>>>> e2509728
 device: 0
 submit: False
 dry_run: False
