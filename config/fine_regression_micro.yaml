run_name: fine_regression_micro_${net.arch}
experiment: RegressionExperiment

<<<<<<< HEAD
backbone: runs/pretraining_micro:latent200:pred128/2024-06-03_16-22-39
=======
backbone: runs/pretraining_micro/2024-06-06_22-41-11 # best: ema + adam + norm + l2
latent_dim: 128

training:
  epochs: 100

>>>>>>> 7670b898
net:
  units:
  - ${latent_dim}
  - 256
  - 256
  - 6
  out_act: sigmoid

data:
  dir: /remote/gpu01a/heneka/21cmlightcones/pure_simulations/x5
  file_by_file: True
<<<<<<< HEAD

preprocessing:
  AddSingletonChannel: {}
  Center: {}

training:
  epochs: 150
  lr: 1.e-3
  batch_size: 64
  optimizer:
    name: AdamW
    kwargs: {weight_decay: 1.e-3}
=======
>>>>>>> 7670b898
  
defaults:
  - default
  - preprocessing: xandy
  - net: mlp
  - _self_<|MERGE_RESOLUTION|>--- conflicted
+++ resolved
@@ -1,16 +1,9 @@
 run_name: fine_regression_micro_${net.arch}
 experiment: RegressionExperiment
 
-<<<<<<< HEAD
-backbone: runs/pretraining_micro:latent200:pred128/2024-06-03_16-22-39
-=======
 backbone: runs/pretraining_micro/2024-06-06_22-41-11 # best: ema + adam + norm + l2
 latent_dim: 128
 
-training:
-  epochs: 100
-
->>>>>>> 7670b898
 net:
   units:
   - ${latent_dim}
@@ -22,21 +15,14 @@
 data:
   dir: /remote/gpu01a/heneka/21cmlightcones/pure_simulations/x5
   file_by_file: True
-<<<<<<< HEAD
-
-preprocessing:
-  AddSingletonChannel: {}
-  Center: {}
 
 training:
-  epochs: 150
+  epochs: 120
   lr: 1.e-3
   batch_size: 64
   optimizer:
     name: AdamW
     kwargs: {weight_decay: 1.e-3}
-=======
->>>>>>> 7670b898
   
 defaults:
   - default
