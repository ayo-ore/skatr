run_name: pretraining_micro:new_data
#run_name: debug
experiment: PretrainingExperiment
evaluate: False
plot: False

latent_dim: 128
predictor_dim: 128
ema_momentum: 0.9997
momentum_schedule: False
sim: l1
augment: True
norm_target: True
masking: random
mask_frac: 0.5

net:
  out_channels: ${latent_dim}
  out_act: null
<<<<<<< HEAD
  mask_frac: False
  mask_block: True
  mask_frac_scale: [0.3, 0.5]
  mask_aspect_scale: [0.75, 1.5]
=======
>>>>>>> 471279e9

data:
  # not stored in gpu:
  #dir: /remote/gpu01a/heneka/21cmlightcones/pure_simulations/x5
  # new data
  dir: /remote/gpu00/nordmann/skatr/21cm-wrapper/data/x5
  # stored gpu01:
  #dir: /scratch2/heneka/21cmlightcones/pure_simulations/x5
  # stored gpu02:
  #dir: /scratch/ore/data/x5
  file_by_file: False

training:
  epochs: 300
  lr: 0.001
  batch_size: 64
  optimizer:
    name: AdamW
    kwargs: {weight_decay: 0.001}

predictor:
  units:
    - ${latent_dim}
    - ${predictor_dim}
    - ${latent_dim}
  act: relu
  out_act: null
  drop: null

defaults:
  - default
  - preprocessing: xonly  
  - net: vit_micro
  - _self_<|MERGE_RESOLUTION|>--- conflicted
+++ resolved
@@ -17,13 +17,6 @@
 net:
   out_channels: ${latent_dim}
   out_act: null
-<<<<<<< HEAD
-  mask_frac: False
-  mask_block: True
-  mask_frac_scale: [0.3, 0.5]
-  mask_aspect_scale: [0.75, 1.5]
-=======
->>>>>>> 471279e9
 
 data:
   # not stored in gpu:
