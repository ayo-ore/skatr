run_name: regression:conv:batch32
experiment: RegressionExperiment
data:
  dir: /remote/gpu01a/heneka/21cmlightcones/pure_simulations
  #dir: /scratch2/heneka/21cmlightcones/pure_simulations
  file_by_file: True

<<<<<<< HEAD
preprocessing:
  AddSingletonChannel: {}
  Center: {}

training:
  epochs: 120
  lr: 0.0001
  batch_size: 32
  
=======
>>>>>>> 7670b898
defaults:
  - default
  - preprocessing: xandy  
  - net: vit
  - _self_<|MERGE_RESOLUTION|>--- conflicted
+++ resolved
@@ -5,18 +5,11 @@
   #dir: /scratch2/heneka/21cmlightcones/pure_simulations
   file_by_file: True
 
-<<<<<<< HEAD
-preprocessing:
-  AddSingletonChannel: {}
-  Center: {}
-
 training:
   epochs: 120
   lr: 0.0001
   batch_size: 32
   
-=======
->>>>>>> 7670b898
 defaults:
   - default
   - preprocessing: xandy  
