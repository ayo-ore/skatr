--- conflicted
+++ resolved
@@ -4,7 +4,6 @@
 experiment: RegressionExperiment
 
 data:
-<<<<<<< HEAD
   # not stored in gpu:
   # also use cluster.node=1 (no preferred gpu)
   #dir: /remote/gpu01a/heneka/21cmlightcones/pure_simulations/x2
@@ -28,10 +27,6 @@
   epochs: 120
   lr: 1.e-4
   batch_size: 32
-=======
-  dir: /scratch/ore/data/x2
-  file_by_file: False
->>>>>>> 7670b898
   
 defaults:
   - default
