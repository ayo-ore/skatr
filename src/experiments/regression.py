import matplotlib.pyplot as plt
import numpy as np
import os
import torch
from glob import glob
from matplotlib import gridspec
from matplotlib.backends.backend_pdf import PdfPages
from torch.utils.data import Dataset

from src.experiments.base_experiment import BaseExperiment
from src.models import Regressor
from src.utils.plotting import PARAM_NAMES

class RegressionExperiment(BaseExperiment):
    
    def get_dataset(self):
        if self.cfg.data.file_by_file:
            return RegressionDatasetByFile(self.cfg.data)
        else:
            return RegressionDataset(self.cfg.data, self.device)

    def get_model(self):
        return Regressor(self.cfg)
    
    def plot(self):
        
        # pyplot config
        plt.rcParams['font.family'] = 'serif'
        plt.rcParams['text.usetex'] = True
        plt.rcParams['text.latex.preamble']=(
            r'\usepackage{amsmath}'
            r'\usepackage[bitstream-charter]{mathdesign}'
        )

        label_pred_pairs = np.load(os.path.join(self.exp_dir, 'label_pred_pairs.npy'))
        
        # check for existing plots
        savename = 'recovery.pdf'
        savepath = os.path.join(self.exp_dir, savename)
        if os.path.exists(savepath):
            old_dir = os.path.join(self.exp_dir, 'old_plots')
            self.log.info(f'Moving old plots to {old_dir}')
            os.makedirs(old_dir, exist_ok=True)
            os.rename(savepath, os.path.join(old_dir, savename))

        # marker settings
        ref_kwargs = {'color': 'crimson', 'ls': '--', 'lw': 2, 'alpha': 0.8}
        dot_kwargs = {'alpha': 0.6, 'color': 'navy', 's': 15}

        # create plots
        with PdfPages(savepath) as pdf:

            NRMSEs = []
            # iterate over individual parameters
            for i in range(label_pred_pairs.shape[1]):

                # make figure with ratio axis
                fig, ax = plt.subplots(figsize=(5,5))
                main_cell, ratio_cell = gridspec.GridSpecFromSubplotSpec(
                    2, 1, subplot_spec=ax, height_ratios=[5,1.5], hspace=0.05
                )
                main_ax = plt.subplot(main_cell)
                ratio_ax = plt.subplot(ratio_cell)

                # unpack labels/preds and calculate metric
                labels, preds = label_pred_pairs[:, i].T
                lo, hi = labels.min(), labels.max() # range of true targets
<<<<<<< HEAD
                NRMSE = np.sqrt(((labels-preds)**2).mean())/(hi-lo)
                NRMSEs.append(NRMSE)
                
                pad = 0.1*(hi-lo)
                ax.plot([lo-pad, hi+pad], [lo-pad, hi+pad], color='crimson', ls='--', lw=2)
                ax.scatter(labels, preds, alpha=0.4, color='darkblue')
                ax.text(0.1, 0.9, f"{NRMSE=:.3f}", transform=ax.transAxes)

                ax.set_xlabel(PARAM_NAMES[i])
                ax.set_ylabel(f'Prediction')
                fig.tight_layout()

                pdf.savefig(fig)
            
        self.log.info(f'Mean NRMSE: {round(np.mean(NRMSEs), 3)}')
=======
                MARE = (abs(preds-labels)/labels).mean()
                
                # fill main axis
                pad = 0.02*(hi-lo)
                main_ax.scatter(labels, preds, **dot_kwargs)
                main_ax.plot([lo-pad, hi+pad], [lo-pad, hi+pad], **ref_kwargs)
                main_ax.text(0.1, 0.9, f"{MARE=:.1e}", transform=ax.transAxes)
                
                # fill ratio axis
                ratio_ax.scatter(labels, abs(preds - labels)/labels, **dot_kwargs)
                ratio_ax.semilogy()

                # axis labels
                main_ax.set_title(PARAM_NAMES[i], fontsize=14)
                main_ax.set_ylabel('Network', fontsize=13)
                ratio_ax.set_ylabel(
                    r'$\left|\frac{\text{Net}\,-\,\text{True}}{\text{True}}\right|$', fontsize=10
                )
                ratio_ax.set_xlabel('Truth', fontsize=13)

                # axis limits
                main_ax.set_xlim([lo-pad, hi+pad])
                main_ax.set_ylim([lo-pad, hi+pad])
                ratio_ax.set_xlim(*main_ax.get_xlim())
                ratio_ax.set_ylim(1e-3, 1)

                # clean
                ax.set_axis_off()
                main_ax.set_xticklabels([])

                pdf.savefig(fig, bbox_inches='tight')

>>>>>>> 471279e9
        self.log.info(f'Saved plots to {savepath}')
    
    @torch.inference_mode()
    def evaluate(self, dataloaders, model):
        """
        Evaluates the regressor on lightcones in the test dataset.
        Predictions are saved alongside truth labels
        """
        
        # disable batchnorm updates, dropout etc.
        model.eval()

        # get truth targets and predictions across the test set
        labels, preds = [], []
        for x, y in dataloaders['test']:

            labels.append(y.numpy())
            
            # preprocess input
            x = x.to(self.device)
            for transform in self.preprocessing['x']:
                x = transform.forward(x)

            # predict
            pred = model.predict(x).detach().cpu()

            # postprocess output
            for transform in reversed(self.preprocessing['y']):
                pred = transform.reverse(pred)
            
            # append prediction
            preds.append(pred.numpy())

        # stack results
        labels = np.vstack(labels)
        preds = np.vstack(preds)
        
        # save results
        savepath = os.path.join(self.exp_dir, 'label_pred_pairs.npy')
        self.log.info(f'Saving label/prediction pairs to {savepath}')
        np.save(savepath, np.stack([labels, preds], axis=-1))


class RegressionDatasetByFile(Dataset):

    def __init__(self, cfg):
        self.cfg = cfg
        self.files = sorted(glob(f'{cfg.dir}/run*.npz'))

    def __len__(self):
        return len(self.files)

    def __getitem__(self, idx):
        
        record = np.load(self.files[idx])
        X = torch.from_numpy(record['image']).to(torch.get_default_dtype()) # TODO: Add option for `channels_last` memory format?
        y = torch.from_numpy(record['label']).to(torch.get_default_dtype()) # TODO: Cast with numpy before

        return X, y

class RegressionDataset(Dataset):

    def __init__(self, cfg, device):
        self.files = sorted(glob(f'{cfg.dir}/run*.npz'))
        self.Xs, self.ys = [], []
        
        for f in self.files:
            record = np.load(f)
            X = torch.from_numpy(record['image']).to(torch.get_default_dtype()) # TODO: Add option for `channels_last` memory format?
            y = torch.from_numpy(record['label']).to(torch.get_default_dtype()) # TODO: Cast with numpy before
            self.Xs.append(X)
            self.ys.append(y)
            if cfg.on_gpu:
                X = X.to(device)
                y = y.to(device)

    def __len__(self):
        return len(self.Xs)

    def __getitem__(self, idx):
        return self.Xs[idx], self.ys[idx]<|MERGE_RESOLUTION|>--- conflicted
+++ resolved
@@ -65,23 +65,6 @@
                 # unpack labels/preds and calculate metric
                 labels, preds = label_pred_pairs[:, i].T
                 lo, hi = labels.min(), labels.max() # range of true targets
-<<<<<<< HEAD
-                NRMSE = np.sqrt(((labels-preds)**2).mean())/(hi-lo)
-                NRMSEs.append(NRMSE)
-                
-                pad = 0.1*(hi-lo)
-                ax.plot([lo-pad, hi+pad], [lo-pad, hi+pad], color='crimson', ls='--', lw=2)
-                ax.scatter(labels, preds, alpha=0.4, color='darkblue')
-                ax.text(0.1, 0.9, f"{NRMSE=:.3f}", transform=ax.transAxes)
-
-                ax.set_xlabel(PARAM_NAMES[i])
-                ax.set_ylabel(f'Prediction')
-                fig.tight_layout()
-
-                pdf.savefig(fig)
-            
-        self.log.info(f'Mean NRMSE: {round(np.mean(NRMSEs), 3)}')
-=======
                 MARE = (abs(preds-labels)/labels).mean()
                 
                 # fill main axis
@@ -114,7 +97,6 @@
 
                 pdf.savefig(fig, bbox_inches='tight')
 
->>>>>>> 471279e9
         self.log.info(f'Saved plots to {savepath}')
     
     @torch.inference_mode()
