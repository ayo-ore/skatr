from .classifier import Classifier
<<<<<<< HEAD
from .regressor import Regressor
from .simsiam import SimSiam
from .pretrainer import Pretrainer
=======
from .flow_matcher import ConditionalFlowMatcher
from .pretrainer import Pretrainer
from .regressor import Regressor
>>>>>>> 2689225f
<|MERGE_RESOLUTION|>--- conflicted
+++ resolved
@@ -1,10 +1,5 @@
 from .classifier import Classifier
-<<<<<<< HEAD
-from .regressor import Regressor
-from .simsiam import SimSiam
-from .pretrainer import Pretrainer
-=======
 from .flow_matcher import ConditionalFlowMatcher
 from .pretrainer import Pretrainer
 from .regressor import Regressor
->>>>>>> 2689225f
+from .simsiam import SimSiam