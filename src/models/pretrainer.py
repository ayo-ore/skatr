import torch
import torch.nn as nn
import torch.nn.functional as F
import random
from omegaconf import DictConfig

from src import networks
from src.models.base_model import Model
from src.utils import masks

class Pretrainer(Model):

    def __init__(self, cfg:DictConfig):
        super().__init__(cfg)
        self.predictor = networks.MLP(cfg.predictor)
        self.student = self.net
        self.teacher = self.net.__class__(cfg.net)

<<<<<<< HEAD
        ''' 
        match cfg.sim:
            case 'l1': self.sim = nn.L1Loss(reduction='mean')
            case 'l2': self.sim = nn.MSELoss(reduction='mean')
            case 'cosine': self.sim = -nn.CosineSimilarity(dim=1, eps=1e-6)
        Ayo uses different functions:
        '''
        match cfg.sim:
            case 'l1': self.sim = lambda x1, x2: (x1-x2).abs().mean(1)
            case 'l2': self.sim = lambda x1, x2: nn.functional.mse_loss(x1, x2)
            case 'cosine': self.sim = -nn.CosineSimilarity(dim=1, eps=1e-6)
=======
        if cfg.sim=='cosine':
            self.sim = nn.CosineSimilarity(dim=1, eps=1e-6)
        elif cfg.sim=='l2':
            self.sim = lambda x1, x2: -F.mse_loss(x1, x2)
        elif cfg.sim=='l1':
            self.sim = lambda x1, x2: -F.l1_loss(x1, x2)
>>>>>>> 471279e9
        self.norm = nn.BatchNorm1d(cfg.latent_dim)

    def batch_loss(self, batch):        

<<<<<<< HEAD
        # augment
        x1 = augment(batch[0], include_identity=True) if self.cfg.augment else batch[0]
=======
        # augment batch
        x1 = augment(batch[0], include_identity=True)
>>>>>>> 471279e9
        x2 = augment(x1) if self.cfg.augment else x1

        # sample mask
        mask = self.sample_mask(x1.size(0), x1.device)
            
        # embed masked batch
        embedding = self.student(x1, mask=mask)

        # embed full batch without grads
        with torch.no_grad():
            target = self.teacher(x2)
            if self.cfg.norm_target:
                target = self.norm(target)

        # predict teacher embedding from student embedding
        pred = self.predictor(embedding)

        # similarity loss
        loss = self.sim(pred, target)
        
        return loss.mean()
    
    def update(self, optimizer, loss, step=None, total_steps=None):
        
        # student update
        super().update(optimizer, loss)

        # teacher update via exponential moving average of student
        tau = self.cfg.ema_momentum
        if self.cfg.momentum_schedule: # linear increase to tau=1
            frac = step/total_steps
            tau = tau + (1-tau)*frac

        for ps, pt in zip(self.student.parameters(), self.teacher.parameters()):
            pt = tau*pt + (1-tau)*ps

    def forward(self, x, mask=None):
        return self.student(x, mask=mask)

    @torch.inference_mode()
    def embed(self, x):
        return self.student(x)
    
    def sample_mask(self, batch_size, device):
        num_patches = self.student.num_patches
        mask_frac = self.cfg.mask_frac # TODO: replace with fixed range?
        match self.cfg.masking:
            case 'random':
                return masks.random_patch_mask(num_patches, mask_frac, batch_size, device)
            case '_':
                return None  

def augment(x, include_identity=False):
    """Applies random rotation + reflection, avoiding double counting"""
    
    # construct options
    idcs = [(0, 1), (0, 2), (0, 3), (1, 0), (1, 1), (1, 2), (1, 3)]
    if include_identity:
        idcs.append((0,0))

    # select from options
    ref_idx, rot_idx = random.choice(idcs)

    # apply transformations
    x = torch.rot90(x, rot_idx, dims=[2,3])
    if ref_idx:
        x = x.transpose(2, 3)
    
    return x  <|MERGE_RESOLUTION|>--- conflicted
+++ resolved
@@ -15,38 +15,16 @@
         self.predictor = networks.MLP(cfg.predictor)
         self.student = self.net
         self.teacher = self.net.__class__(cfg.net)
-
-<<<<<<< HEAD
-        ''' 
         match cfg.sim:
-            case 'l1': self.sim = nn.L1Loss(reduction='mean')
-            case 'l2': self.sim = nn.MSELoss(reduction='mean')
+            case 'l1': self.sim = lambda x1, x2: -F.l1_loss(x1, x2)
+            case 'l2': self.sim = lambda x1, x2: F.mse_loss(x1, x2)
             case 'cosine': self.sim = -nn.CosineSimilarity(dim=1, eps=1e-6)
-        Ayo uses different functions:
-        '''
-        match cfg.sim:
-            case 'l1': self.sim = lambda x1, x2: (x1-x2).abs().mean(1)
-            case 'l2': self.sim = lambda x1, x2: nn.functional.mse_loss(x1, x2)
-            case 'cosine': self.sim = -nn.CosineSimilarity(dim=1, eps=1e-6)
-=======
-        if cfg.sim=='cosine':
-            self.sim = nn.CosineSimilarity(dim=1, eps=1e-6)
-        elif cfg.sim=='l2':
-            self.sim = lambda x1, x2: -F.mse_loss(x1, x2)
-        elif cfg.sim=='l1':
-            self.sim = lambda x1, x2: -F.l1_loss(x1, x2)
->>>>>>> 471279e9
         self.norm = nn.BatchNorm1d(cfg.latent_dim)
 
     def batch_loss(self, batch):        
 
-<<<<<<< HEAD
         # augment
         x1 = augment(batch[0], include_identity=True) if self.cfg.augment else batch[0]
-=======
-        # augment batch
-        x1 = augment(batch[0], include_identity=True)
->>>>>>> 471279e9
         x2 = augment(x1) if self.cfg.augment else x1
 
         # sample mask
