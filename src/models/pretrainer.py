import torch
import torch.nn as nn
import random
from omegaconf import DictConfig

from src import networks
from src.models.base_model import Model

class Pretrainer(Model):

    def __init__(self, cfg:DictConfig):
        super().__init__(cfg)
        self.predictor = networks.MLP(cfg.predictor)
        self.student = self.net
        self.teacher = self.net.__class__(cfg.net)
<<<<<<< HEAD
        match cfg.sim:
            case 'l1': self.sim = nn.L1Loss(reduction='mean')
            case 'l2': self.sim = nn.MSELoss(reduction='mean')
            case 'cosine': self.sim = -nn.CosineSimilarity(dim=1, eps=1e-6)
=======

        if cfg.sim=='cosine':
            self.sim = nn.CosineSimilarity(dim=1, eps=1e-6)
        elif cfg.sim=='l2':
            self.sim = lambda x1, x2: -nn.functional.mse_loss(x1, x2)
        elif cfg.sim=='l1':
            self.sim = lambda x1, x2: -(x1-x2).abs().mean(1)
>>>>>>> 2689225f
        self.norm = nn.BatchNorm1d(cfg.latent_dim)

    def batch_loss(self, batch):        

        # augment
        x1 = augment(batch[0], include_identity=True) if self.cfg.augment else x1
        x2 = augment(x1) if self.cfg.augment else x1

        # embed masked batch
        embedding = self.student(x1, mask=self.cfg.mask)

        # embed full batch without grads
        with torch.no_grad():
            target = self.teacher(x2)
            if self.cfg.norm_target:
                target = self.norm(target)

        # predict teacher embedding from student embedding
        pred = self.predictor(embedding)

        # similarity loss
        loss = self.sim(pred, target)
        
        return loss.mean()
    
    def update(self, optimizer, loss):
        
        # student update
        super().update(optimizer, loss)

        # teacher update via exponential moving average of student
        tau = self.cfg.ema_momentum
        for ps, pt in zip(self.student.parameters(), self.teacher.parameters()):
            pt = tau*pt + (1-tau)*ps

    def forward(self, x, mask=False):
        return self.student(x, mask=mask)

    @torch.inference_mode()
    def embed(self, x):
        return self.student(x)

def augment(x, include_identity=False):
    """Applies random rotation + reflection, avoiding double counting"""
    
    # construct options
    idcs = [(0, 1), (0, 2), (0, 3), (1, 0), (1, 1), (1, 2), (1, 3)]
    if include_identity:
        idcs.append((0,0))

    # select from options
    ref_idx, rot_idx = random.choice(idcs)

    # apply transformations
    x = torch.rot90(x, rot_idx, dims=[2,3])
    if ref_idx:
        x = x.transpose(2, 3)
    
    return x  <|MERGE_RESOLUTION|>--- conflicted
+++ resolved
@@ -13,20 +13,18 @@
         self.predictor = networks.MLP(cfg.predictor)
         self.student = self.net
         self.teacher = self.net.__class__(cfg.net)
-<<<<<<< HEAD
+
+        ''' 
         match cfg.sim:
             case 'l1': self.sim = nn.L1Loss(reduction='mean')
             case 'l2': self.sim = nn.MSELoss(reduction='mean')
             case 'cosine': self.sim = -nn.CosineSimilarity(dim=1, eps=1e-6)
-=======
-
-        if cfg.sim=='cosine':
-            self.sim = nn.CosineSimilarity(dim=1, eps=1e-6)
-        elif cfg.sim=='l2':
-            self.sim = lambda x1, x2: -nn.functional.mse_loss(x1, x2)
-        elif cfg.sim=='l1':
-            self.sim = lambda x1, x2: -(x1-x2).abs().mean(1)
->>>>>>> 2689225f
+        Ayo uses different functions:
+        '''
+        match cfg.sim:
+            case 'l1': self.sim = lambda x1, x2: (x1-x2).abs().mean(1)
+            case 'l2': self.sim = lambda x1, x2: nn.functional.mse_loss(x1, x2)
+            case 'cosine': self.sim = -nn.CosineSimilarity(dim=1, eps=1e-6)
         self.norm = nn.BatchNorm1d(cfg.latent_dim)
 
     def batch_loss(self, batch):        
