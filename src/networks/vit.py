--- conflicted
+++ resolved
@@ -105,17 +105,6 @@
         # patchify input and embed
         x = self.to_patches(x) # (B, T, D), with T = prod(num_patches)
         x = self.embedding(x)
-<<<<<<< HEAD
-        if mask:
-            mask_block = self.cfg.mask_block
-            if mask_block:
-                assert self.cfg.mask_frac_scale
-                assert self.cfg.mask_aspect_scale
-                self.random_mask_block_patches(x)
-            if not mask_block:
-                self.random_mask_patches(x)
-        x = x + self.pos_encoding() # TODO: Check whether masked tokens should really get a position embedding
-=======
 
         # optionally apply mask
         if mask is not None:
@@ -123,7 +112,6 @@
 
         # add position encoding
         x = x + self.pos_encoding()
->>>>>>> 471279e9
 
         # process patches with transformer blocks
         for block in self.blocks:
@@ -146,19 +134,9 @@
 
     def apply_mask(self, x, mask):
         """
-<<<<<<< HEAD
-        Masks x by randomly selecting patches in each batch and replacing their
-        embedding with `self.mask_token`. The number of patches to mask is 
-        determined by the `self.cfg.mask_frac` option.
-        """
-        if not self.cfg.mask_frac and not self.cfg.mask_frac_scale:
-            print("WARNING: Option `mask_frac` is zero. No masking will be applied.")
-            return x
-=======
         :param x: input tensor with shape (B, T, D)
         :param mask: tensor with shape (B, T) containing indices in the range [0,T)
         key: (B [batch size], T [number of patches], D [embed dim])
->>>>>>> 471279e9
 
         Replaces patch embeddings in `x` with the network's mask token at indices speficied by `mask`.
         """
