--- conflicted
+++ resolved
@@ -60,13 +60,9 @@
         #     self.final_layer = FinalLayer(cfg.hidden_dim, cfg.patch_shape, final_conv_channels)
         #     self.conv_layer = nn.Conv3d(final_conv_channels, in_channels, kernel_size=3, padding=1)
         # else:
-<<<<<<< HEAD
-        self.final_layer = FinalProj(cfg.hidden_dim, cfg.patch_shape, cfg.out_channels, cfg.out_mlp, cfg.out_act)
-=======
         self.final_layer = FinalProj(
             cfg.hidden_dim, cfg.patch_shape, cfg.out_channels, cfg.out_act, cfg.mlp_drop
         )
->>>>>>> f9567183
 
     def pos_encoding(self): # TODO: Simplify for fixed dim=3
         grids = [getattr(self, f'grid_{i}') for i in range(3)]
@@ -126,17 +122,6 @@
 
 
 class FinalProj(nn.Module):
-<<<<<<< HEAD
-    # TODO: get rid of class and just define layers in ViT.__init__
-    def __init__(self, hidden_dim, patch_shape, out_channels, mlp=False, act=None):
-        super().__init__()
-        self.mlp = mlp
-        self.linear1 = nn.Linear(hidden_dim, hidden_dim)
-        self.linear2 = nn.Linear(hidden_dim, hidden_dim if mlp else out_channels)
-        self.linear3 = nn.Linear(hidden_dim, out_channels)
-        self.norm1 = nn.LayerNorm(hidden_dim, elementwise_affine=False, eps=1e-6)
-        self.norm2 = nn.LayerNorm(hidden_dim, elementwise_affine=False, eps=1e-6)
-=======
     def __init__(self, hidden_dim, patch_shape, out_channels, act=None, drop=0.):
         super().__init__()
         self.proj1 = nn.Sequential(
@@ -151,21 +136,10 @@
             nn.Dropout(drop),
             nn.Linear(hidden_dim, out_channels)
         )
->>>>>>> f9567183
         self.act = getattr(F, act) if act else nn.Identity()
 
     def forward(self, x):
         x = self.proj1(x)
         x = torch.mean(x, axis=1)
-<<<<<<< HEAD
-        x = self.norm2(x)
-        x = self.linear2(x)
-        if self.mlp:
-            x = F.relu(x)
-            x = self.linear3(x)
-        self.act(x)
-        return x
-=======
         x = self.proj2(x)
-        return self.act(x)
->>>>>>> f9567183
+        return self.act(x)