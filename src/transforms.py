--- conflicted
+++ resolved
@@ -32,33 +32,7 @@
         self.hi = self.hi.to(x.device)
         return (x - self.lo)/(self.hi - self.lo)
     
-<<<<<<< HEAD
-    def reverse(self, lightcone, theta):
-        self.lo_th = self.lo_th.to(theta.device)
-        self.hi_th = self.hi_th.to(theta.device)        
-        lightcone_t = lightcone*(self.hi_lc - self.lo_lc) + self.lo_lc
-        theta_t     =     theta*(self.hi_th - self.lo_th) + self.lo_th
-        return lightcone_t, theta_t
-
-class CenterXOnly:
-
-    def __init__(self):
-        self.lo_lc = -120.
-        self.hi_lc = -1.
-        self.lo_th = torch.tensor([0.55, 0.20,  100., 38., 4.0, 10.6])
-        self.hi_th = torch.tensor([10.0, 0.40, 1500., 42., 5.3, 250.])
-
-    def forward(self, lightcone):
-
-        lightcone_t = (lightcone - self.lo_lc)/(self.hi_lc - self.lo_lc)
-        return lightcone_t, 
-    
-    def reverse(self, lightcone):      
-        lightcone_t = lightcone*(self.hi_lc - self.lo_lc) + self.lo_lc
-        return lightcone_t,
-=======
     def reverse(self, x):
         self.lo = self.lo.to(x.device)
         self.hi = self.hi.to(x.device)      
-        return x*(self.hi - self.lo) + self.lo
->>>>>>> 7670b898
+        return x*(self.hi - self.lo) + self.lo